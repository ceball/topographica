--- conflicted
+++ resolved
@@ -396,7 +396,6 @@
             return sheet_views[key].timestamp == topo.sim.time()
         else:
             return False
-
 
 
 class FeatureMaps(FeatureResponses):
@@ -487,7 +486,6 @@
                         sheet.sheet_views[name] = view
 
 
-
 from topo.base.sheet import MultiDict
 
 class FeatureCurves(FeatureResponses):
@@ -521,15 +519,8 @@
         super(FeatureCurves,self).__init__(features)
         self.sheet=sheet
         self.x_axis=x_axis
-<<<<<<< HEAD
-        if hasattr(sheet, "curve_dict")==False:
+        if hasattr(sheet,"curve_dict")==False:
             sheet.curve_dict=MultiDict()
-=======
-        if hasattr(sheet,"curve_dict")==False:
-            sheet.curve_dict={}
-        sheet.curve_dict[x_axis]={}
->>>>>>> b1a2e666
-
 
     def sheets_to_measure(self):
         return topo.sim.objects(CFSheet).values()
@@ -540,11 +531,8 @@
         rows,cols=self.sheet.shape
         bounding_box = self.sheet.bounds
         self.measure_responses(pattern_presenter,param_dict,features,display)
-<<<<<<< HEAD
-=======
         self.sheet.curve_dict[self.x_axis][curve_label]={}
 
->>>>>>> b1a2e666
         for key in self._featureresponses[self.sheet][self.x_axis].distribution_matrix[0,0]._data.iterkeys():
             y_axis_values = np.zeros(self.sheet.shape,activity_type)
             for i in range(rows):
@@ -1243,6 +1231,7 @@
         elif p.restore_events:  topo.sim.event_pop()
 
         # turn sheets' plasticity and output_fn plasticity back on if we turned it off before
+
         if not p.plastic:
             for sheet in topo.sim.objects(Sheet).values():
                 sheet.restore_plasticity_state()
@@ -1388,6 +1377,7 @@
     static_parameters = param.List(default=["scale","offset","size"])
 
     __abstract = True
+
 
 
 
